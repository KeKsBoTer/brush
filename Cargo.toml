[workspace]
resolver = "2"
members = ["crates/*"]
default-members = ["crates/brush-desktop"]

[workspace.package]
edition = "2021"
version = "0.1.0"
readme = "README.md"
license = "Apache-2.0"

[workspace.dependencies]
glam = "0.28"
bytemuck = "1.15"
image = { version = "0.25", default-features = false, features = [
    'png',
    'webp',
    "jpeg",
] }

serde = "1.0"
serde_json = "1.0"
rand = "0.8.5"
anyhow = "1.0.81"
ply-rs.git = "https://github.com/ArthurBrussee/ply-rs.git"
tracing = "0.1.40"
tracing-tracy = "0.11.0"
tracing-subscriber = "0.3.18"
wasm-bindgen-futures = "0.4.42"
web-time = "1.1.0"
futures-lite = "2.3.0"
pollster = "0.3.0"
gloo-timers = { version = "0.3.0", features = ["futures"] }

tracing-wasm = "0.2.1"
async-stream = "0.3.5"
async-channel = "2.3.1"

miette = { version = "7.2.0", features = ["fancy"] }
cfg-if = "1.0.0"
console_error_panic_hook = "0.1.7"

assert_approx_eq = "1.1.0"
safetensors = "0.4.3"
log = "0.4.22"
wasm-bindgen = "0.2.92"
wgpu = "22.1.0"
naga = "22.1.0"
naga_oil = "0.15"

# Various burn packages.
burn = { git = "https://github.com/tracel-ai/burn", features = [
    'wgpu',
    'autodiff',
    'template',
    "std",
], default-features = false }
burn-jit = { git = "https://github.com/tracel-ai/burn", features = [
    "autotune",
], default-features = false }
burn-wgpu = { git = "https://github.com/tracel-ai/burn", default-features = false }

<<<<<<< HEAD
egui = { version = "0.28.1" }
eframe = { version = "0.28.1", default-features = false, features = [
=======
# Rerun currently has to be at head to be compatible with other egui/eframe. Once version 0.19
# is released this requirement should go away.
egui = { version = "0.29.0" }
egui_extras = { version = "0.29.0" }
eframe = { version = "0.29.0", default-features = false, features = [
>>>>>>> 92ad63d5
    "wgpu",
    "android-game-activity",
] }

# Need rerun at head as it unlocks some dependencies for the SDK. Once 0.19 is out just use that.
rerun = { git = "https://github.com/rerun-io/rerun", default-features = false, features = [
    'sdk',
    'glam',
    'image',
] }

# Build dependencies.
thiserror = "*"
zip = { version = "2.1.3", default-features = false, features = ["deflate"] }

web-sys = "0.3.70"
wasm-logger = "0.2.0"

# Uncomment this to use local burn.
# [patch."https://github.com/tracel-ai/burn"]
# burn = { path = "../burn/crates/burn" }
# burn-jit = { path = "../burn/crates/burn-jit" }
# burn-wgpu = { path = "../burn/crates/burn-wgpu" }

# Need egui/eframe at head to not duplicate dep with rerun
[patch.crates-io]
egui = { git = "https://github.com/emilk/egui" }
egui_extras = { git = "https://github.com/emilk/egui" }
eframe = { git = "https://github.com/emilk/egui" }

# Overrides to use wgpu branch with float atomics.
wgpu = { git = "https://github.com/ArthurBrussee/wgpu", branch = "flt-atom" }
naga = { git = "https://github.com/ArthurBrussee/wgpu", branch = "flt-atom" }

[profile.dev]
opt-level = 0
debug = true

# Optimize all dependencies even in debug builds (does not affect workspace packages):
[profile.dev.package."*"]
opt-level = 1
debug = true

[profile.release]
# debug = true # good for profilers
panic = "abort" # This leads to better optimizations and smaller binaries (and is the default in Wasm anyways).<|MERGE_RESOLUTION|>--- conflicted
+++ resolved
@@ -60,16 +60,11 @@
 ], default-features = false }
 burn-wgpu = { git = "https://github.com/tracel-ai/burn", default-features = false }
 
-<<<<<<< HEAD
-egui = { version = "0.28.1" }
-eframe = { version = "0.28.1", default-features = false, features = [
-=======
 # Rerun currently has to be at head to be compatible with other egui/eframe. Once version 0.19
 # is released this requirement should go away.
 egui = { version = "0.29.0" }
 egui_extras = { version = "0.29.0" }
 eframe = { version = "0.29.0", default-features = false, features = [
->>>>>>> 92ad63d5
     "wgpu",
     "android-game-activity",
 ] }
